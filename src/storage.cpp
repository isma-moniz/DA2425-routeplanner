#include "storage.hpp"
#include <limits>
#include <stdexcept>
#include <string>
#include <sstream>
#include <fstream>
#include <iostream>
#include <regex>

bool isNumeric(const std::string& str) {
    return !str.empty() && std::all_of(str.begin(), str.end(), ::isdigit);
}

void StorageHandler::loadLocations(const std::string& locationsFile) {
    std::ifstream file(locationsFile);
    if (!file.is_open()) {
        throw std::runtime_error("Could not open locations file " + locationsFile);
    }

    std::string line;
    getline(file, line); // ignore file header
    
    int linenumber = 2; // first data line is the second in file
    while (getline(file, line)) {
        linenumber++;
        std::stringstream ss(line);
        std::string locationName, idStr, code, parkingStr;
        
        if (!getline(ss, locationName, ',') ||
            !getline(ss, idStr, ',') ||
            !getline(ss, code, ',') ||
            !getline(ss, parkingStr, ',')) {
            std::cerr << "Warning: Skipping malformed line " << std::to_string(linenumber) << ": " << line << "\n";
            continue;
        }
        
        if (code.empty()) {
            std::cerr << "Warning: Skipping line " << std::to_string(linenumber) << " due to empty location code\n";
            continue;
        }
        
        try {
            int id = std::stoi(idStr);
            parkingStr.erase(std::remove_if(parkingStr.begin(), parkingStr.end(), ::isspace), parkingStr.end());
            bool parking = (parkingStr == "1");


            if (!cityGraph.addVertex(id, code, parking)) {
                throw std::runtime_error("Error adding vertex for ID " + idStr + " on line "  + std::to_string(linenumber));
            }
        } catch (const std::invalid_argument& e) {
            std::cerr << "Error: Invalid ID format on line " << std::to_string(linenumber) << ": " << idStr << "\n";
            continue;
        } catch (const std::exception& e) {
            std::cerr << "Error processing line " << std::to_string(linenumber) << ": " << e.what() << "\n";
            continue;
        }
    }

    file.close();
    std::cout << "Locations loaded successfully!\n";
}

void StorageHandler::loadRoads(const std::string& roadFile) {
    std::ifstream file(roadFile);
    if (!file.is_open()) {
        throw std::runtime_error("Could not open roads file " + roadFile);
    }

    std::string line;
    getline(file, line); // ignore file header
    
    int linenumber = 2; // first data line is the second in file
    while (getline(file, line)) {
        linenumber++;
        std::stringstream ss(line);
        std::string loc1, loc2, drivingStr, walkingStr;
        
        if (!getline(ss, loc1, ',') ||
            !getline(ss, loc2, ',') ||
            !getline(ss, drivingStr, ',') ||
            !getline(ss, walkingStr, ',')) {
            std::cerr << "Warning: Skipping malformed line " << std::to_string(linenumber) << ": " << line << "\n";
            continue;
        }
        
        if (loc1.empty() || loc2.empty()) {
            std::cerr << "Warning: Skipping line " << std::to_string(linenumber) << " due to empty location.\n";
            continue;
        }
        
        try {
            double driving, walking;

            if (drivingStr == "X") {
                driving = std::numeric_limits<double>::max();
            } else {
                driving = std::stod(drivingStr);
            }

            if (walkingStr == "X") {
                walking = std::numeric_limits<double>::max();
            } else {
                walking = std::stod(walkingStr);
            }


            if (!cityGraph.addBidirectionalEdge(loc1, loc2, walking, driving)) {
                throw std::runtime_error("Error adding road for ID " + loc1 + "<-> " + loc2 + " on line "  + std::to_string(linenumber));
            }
        } catch (const std::invalid_argument& e) {
            std::cerr << "Error: Invalid format on line " << std::to_string(linenumber) << "\n";
            continue;
        } catch (const std::exception& e) {
            std::cerr << "Error processing line " << std::to_string(linenumber) << ": " << e.what() << "\n";
            continue;
        }
    }

    file.close();
    std::cout << "Locations loaded successfully!\n";
}

void StorageHandler::callDijkstra(const std::string& src, const std::string& dest) {
    int source, destination;
    if (!isNumeric(src)) {
        auto srcVert = cityGraph.findVertex(src);
        if (srcVert == nullptr) {
            throw std::runtime_error("Error: Vertex with code " + src + " not found!\n");
        }
        source = srcVert->getInfo();
    } else {
        source = std::stoi(src);
    }

    if (!isNumeric(dest)) {
        auto destVert = cityGraph.findVertex(dest);
        if (destVert == nullptr) {
            throw std::runtime_error("Error: Vertex with code " + dest + " not found!\n");
        }
        destination = destVert->getInfo();
    } else {
        destination = std::stoi(dest);
    }

    cityGraph.fastestDrivingPathWithAlt(source, destination);
}

<<<<<<< HEAD


void StorageHandler::callRestrictedDijkstra(const std::string& src, const std::string& dest, 
    const std::string& avoidNodes, const std::string& avoidSegments, const std::string& includeNode) {

        int source, destination;
        std::vector<int> avoidNodesSet;
        std::vector<std::pair<int,int>> avoidSegmentsSet;
        std::optional<int> stop;

        if (!isNumeric(src)) {
            auto srcVert = cityGraph.findVertex(src);
            if (srcVert == nullptr) {
                throw std::runtime_error("Error: Vertex with code " + src + " not found!\n");
            }
            source = srcVert->getInfo();
        } else {
            source = std::stoi(src);
        }

        if (!isNumeric(dest)) {
            auto destVert = cityGraph.findVertex(dest);
            if (destVert == nullptr) {
                throw std::runtime_error("Error: Vertex with code " + dest + " not found!\n");
            }
            destination = destVert->getInfo();
        } else {
            destination = std::stoi(dest);
        }

        // insert avoid nodes in nodeset
        if (!avoidNodes.empty()) {
            std::istringstream nodesStream(avoidNodes);
            std::string node;
            while (std::getline(nodesStream, node, ',')) {
                avoidNodesSet.push_back(std::stoi(node));
            }
        }

        // insert avoid segments in set
        if (!avoidSegments.empty()) {
            std::regex segment_regex(R"(\((\d+),(\d+)\))");
            auto segments_begin = std::sregex_iterator(avoidSegments.begin(), avoidSegments.end(), segment_regex);
            auto segments_end = std::sregex_iterator();

            for (auto it = segments_begin; it != segments_end; ++it) {
                int from = std::stoi((*it)[1].str());
                int to = std::stoi((*it)[2].str());
                avoidSegmentsSet.push_back({from, to});
            }
        }

        if (!includeNode.empty()) {  
            if (!isNumeric(includeNode)) {
                auto stopVert = cityGraph.findVertex(includeNode);
                if (stopVert == nullptr) {
                    throw std::runtime_error("Error: Vertex with code " + includeNode + " not found!\n");
                }
                stop= stopVert->getInfo();
            } else {
                stop = std::stoi(includeNode);
            }
        }
    std::cout << "Calling dijkstra!\n";
    cityGraph.fastestRestrictedDrivingPath(source, destination, avoidNodesSet, avoidSegmentsSet, stop);
=======
void StorageHandler::calculateEnvironmentalRoute(int source, int destination, int maxWalkingTime) {
    std::vector<Vertex<int>*> parkingVertices = cityGraph.getAllParkingVertices();
    std::vector<std::tuple<double, std::vector<Edge<int>*>, std::vector<Edge<int>*>, int>> candidates;

    for (auto park : parkingVertices) {
        int parkId = park->getInfo();
        if (parkId == source || parkId == destination) continue;

        auto drivePath = cityGraph.dijkstraDriving(source, parkId);
        if (drivePath.empty()) continue;

        auto walkPath = cityGraph.dijkstraWalking(parkId, destination);
        if (walkPath.empty()) continue;

        double walkTime = 0;
        for (auto e : walkPath) walkTime += e->getWalkTime();
        if (walkTime > maxWalkingTime) continue;

        double driveTime = 0;
        for (auto e : drivePath) driveTime += e->getDriveTime();

        double totalTime = driveTime + walkTime;
        candidates.push_back({totalTime, drivePath, walkPath, parkId});
    }

    if (candidates.empty()) {
        std::cout << "Source:" << source << "\n";
        std::cout << "Destination:" << destination << "\n";
        std::cout << "DrivingRoute:none\n";
        std::cout << "ParkingNode:none\n";
        std::cout << "WalkingRoute:none\n";
        std::cout << "TotalTime:\n";
        std::cout << "Message: No valid path found with current constraints.\n";
        return;
    }

    auto best = *std::min_element(candidates.begin(), candidates.end(),
                                  [](const std::tuple<double, std::vector<Edge<int>*>, std::vector<Edge<int>*>, int>& a,
                                     const std::tuple<double, std::vector<Edge<int>*>, std::vector<Edge<int>*>, int>& b) {

                                      double totalA = std::get<0>(a);
                                      double totalB = std::get<0>(b);
                                      if (totalA != totalB) return totalA < totalB;

                                      double walkA = 0, walkB = 0;
                                      for (auto e : std::get<2>(a)) walkA += e->getWalkTime();
                                      for (auto e : std::get<2>(b)) walkB += e->getWalkTime();

                                      return walkA > walkB;
                                  });


    auto [totalTime, drivePath, walkPath, parkNode] = best;

    std::cout << "Source:" << source << "\n";
    std::cout << "Destination:" << destination << "\n";

    std::cout << "DrivingRoute:";
    for (auto e : drivePath) std::cout << e->getOrigin()->getInfo() << ",";
    std::cout << drivePath.back()->getDest()->getInfo() << "(";
    double driveTime = 0;
    for (auto e : drivePath) driveTime += e->getDriveTime();
    std::cout << static_cast<int>(driveTime) << ")\n";

    std::cout << "ParkingNode:" << parkNode << "\n";

    std::cout << "WalkingRoute:";
    for (auto e : walkPath) std::cout << e->getOrigin()->getInfo() << ",";
    std::cout << walkPath.back()->getDest()->getInfo() << "(";
    double walkTime = 0;
    for (auto e : walkPath) walkTime += e->getWalkTime();
    std::cout << static_cast<int>(walkTime) << ")\n";

    std::cout << "TotalTime:" << static_cast<int>(totalTime) << "\n";
>>>>>>> 4f05b33a
}<|MERGE_RESOLUTION|>--- conflicted
+++ resolved
@@ -146,7 +146,6 @@
     cityGraph.fastestDrivingPathWithAlt(source, destination);
 }
 
-<<<<<<< HEAD
 
 
 void StorageHandler::callRestrictedDijkstra(const std::string& src, const std::string& dest, 
@@ -212,7 +211,8 @@
         }
     std::cout << "Calling dijkstra!\n";
     cityGraph.fastestRestrictedDrivingPath(source, destination, avoidNodesSet, avoidSegmentsSet, stop);
-=======
+}
+
 void StorageHandler::calculateEnvironmentalRoute(int source, int destination, int maxWalkingTime) {
     std::vector<Vertex<int>*> parkingVertices = cityGraph.getAllParkingVertices();
     std::vector<std::tuple<double, std::vector<Edge<int>*>, std::vector<Edge<int>*>, int>> candidates;
@@ -287,5 +287,4 @@
     std::cout << static_cast<int>(walkTime) << ")\n";
 
     std::cout << "TotalTime:" << static_cast<int>(totalTime) << "\n";
->>>>>>> 4f05b33a
 }