--- conflicted
+++ resolved
@@ -303,8 +303,13 @@
         return;
     }
 
-<<<<<<< HEAD
-    std::cout << "TotalTime:" << static_cast<int>(totalTime) << "\n";
+    std::cout << "Source:" << source << "\n";
+    std::cout << "Destination:" << destination << "\n";
+    std::cout << "DrivingRoute:none\n";
+    std::cout << "ParkingNode:none\n";
+    std::cout << "WalkingRoute:none\n";
+    std::cout << "TotalTime:\n";
+    std::cout << "Message: No valid path found with current constraints.\n";
 }
 
 std::vector<int> StorageHandler::parseCommaSeparatedIntegers(const std::string& str) {
@@ -374,13 +379,4 @@
 
     inputFile.close();
     return 0;
-=======
-    std::cout << "Source:" << source << "\n";
-    std::cout << "Destination:" << destination << "\n";
-    std::cout << "DrivingRoute:none\n";
-    std::cout << "ParkingNode:none\n";
-    std::cout << "WalkingRoute:none\n";
-    std::cout << "TotalTime:\n";
-    std::cout << "Message: No valid path found with current constraints.\n";
->>>>>>> 3a3271ca
 }